--- conflicted
+++ resolved
@@ -152,11 +152,7 @@
 			TYPE tmp; \
 			pthread_mutex_lock(&psmx_atomic_lock); \
 			for (i=0; i<(cnt); i++) { \
-<<<<<<< HEAD
-				r[i] = d[i]; \
-=======
 				tmp = d[i]; \
->>>>>>> 0160af4d
 				if (c[i] CMP_OP d[i]) \
 					d[i] = s[i]; \
 				r[i] = tmp; \
